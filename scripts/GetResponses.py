import json
import requests
import logging
import argparse
import re
import time
from pathlib import Path
from openai import OpenAI

# Enable basic logging
logging.basicConfig(
    level=logging.INFO, format="%(asctime)s - %(levelname)s - %(message)s"
)
logging.getLogger("httpx").setLevel(
    logging.WARNING
)  # Disables http debug logs from OpenAI's API


def load_config():
    try:
        with open("config.json", "r") as config_file:
            return json.load(config_file)
    except Exception as e:
        logging.error(f"Config error: {str(e)}")
        return None


def load_mental_models():
    """Load mental models and their descriptions from a JSON file"""
    try:
        with open("data/models.json", "r") as f:
            models_data = json.load(f)
            models_dict = {
                item["model_name"]: item["model_description"]
                for item in models_data
                if item["model_name"]
            }
            return models_dict
    except Exception as e:
        logging.error(f"Error loading mental models: {str(e)}")
        return {}


class OllamaAPI:
    def __init__(self, config: dict, temperature: float = 0.7):
        self.model_name = config["model_name"]
        self.base_url = config.get("base_url", "http://localhost:11434")
        self.api_endpoint = f"{self.base_url}/api/generate"
        self.conversation = []
        self.temperature = temperature

    def start_conversation(self):
        self.conversation = [
            {
                "role": "system",
                "content": (
                    "You are an analytical assistant. Provide a direct, "
                    "insightful response in a single clear sentence."
                ),
            }
        ]

    def generate_response(self, prompt: str) -> str:
        full_prompt = f"{prompt}\n\nAnswer in one sentence."
        self.conversation.append({"role": "user", "content": full_prompt})

        try:
            response = requests.post(
                self.api_endpoint,
                json={
                    "model": self.model_name,
                    "prompt": "\n".join(
                        [msg["content"] for msg in self.conversation]
                    ),
                    "stream": False,
                    "temperature": self.temperature,
                },
            )
            response.raise_for_status()
            return clean_response(response.json()["response"])
        except Exception as e:
            logging.error(f"Ollama error: {str(e)}")
            return "Error"


class DeepSeekAPI:
    def __init__(self, config: dict, temperature: float = 0.7):
        self.api_key = config["api_key"]
        self.model_name = config["model_name"]
        self.api_url = "https://api.deepseek.com/v1/chat/completions"
        self.conversation = []
        self.temperature = temperature

    def start_conversation(self):
        self.conversation = [
            {
                "role": "system",
                "content": (
                    "You are an analytical assistant. Provide a direct, "
                    "insightful response in a single clear sentence."
                ),
            }
        ]

    def generate_response(self, prompt: str) -> str:
        self.conversation.append({"role": "user", "content": prompt})

        try:
            response = requests.post(
                self.api_url,
                headers={"Authorization": f"Bearer {self.api_key}"},
                json={
                    "model": self.model_name,
                    "messages": self.conversation,
                    "temperature": self.temperature,
                },
            )
            response.raise_for_status()
            content = response.json()["choices"][0]["message"]["content"]
            return clean_response(content)
        except Exception as e:
            logging.error(f"DeepSeek error: {str(e)}")
            return "Error"


class OpenAIAPI:
    def __init__(self, config: dict, temperature: float = 0.7):
        self.client = OpenAI(api_key=config["api_key"])
        self.model_name = config["model_name"]
        self.conversation = []
        self.temperature = temperature

        # List of models that don't support temperature parameter
        self.no_temp_models = ["o3-mini", "o1-mini", "o1"]

        # List of models that don't support system role
        self.no_system_role_models = ["o1-mini"]

    def start_conversation(self):
        if any(
            model_name in self.model_name
            for model_name in self.no_system_role_models
        ):
            self.conversation = [
                {
                    "role": "user",
                    "content": (
                        "You are an analytical assistant. Provide a direct, "
                        "insightful response in a single clear sentence."
                    ),
                }
            ]
        else:
            self.conversation = [
                {
                    "role": "system",
                    "content": (
                        "You are an analytical assistant. Provide a direct, "
                        "insightful response in a single clear sentence."
                    ),
                }
            ]

    def generate_response(self, prompt):
        self.conversation.append({"role": "user", "content": prompt})

        try:
            params = {
                "model": self.model_name,
                "messages": self.conversation,
            }

            if not any(
                model_name in self.model_name
                for model_name in self.no_temp_models
            ):
                params["temperature"] = self.temperature

            completion = self.client.chat.completions.create(**params)

            return clean_response(completion.choices[0].message.content)
        except Exception as e:
            logging.error(f"OpenAI error: {str(e)}")
            return "Error"


class GeminiAPI:
    def __init__(self, config: dict, temperature: float = 0.7):
        self.api_key = config["api_key"]
        self.model_name = config["model_name"]
        self.api_url = f"https://generativelanguage.googleapis.com/v1beta/models/{self.model_name}:generateContent"
        self.conversation = []
        self.temperature = temperature
        self.request_count = 0
        self.last_reset_time = time.time()

        # Set rate limits based on model
        if "gemini-2.0-flash-thinking" in self.model_name:
            self.rate_limit = 10
        elif "gemini-2.0-pro" in self.model_name:
            self.rate_limit = 5
        else:
            self.rate_limit = 1000

    def start_conversation(self):
        self.conversation = [
            {
                "role": "user",
                "parts": [
                    {
                        "text": (
                            "You are an analytical assistant. Provide a direct, "
                            "insightful response in a single clear sentence."
                        )
                    }
                ],
            }
        ]

    def generate_response(self, prompt: str) -> str:
        # Check if we need to wait due to rate limiting
        self._manage_rate_limit()

        self.conversation.append({"role": "user", "parts": [{"text": prompt}]})

        try:
            response = requests.post(
                self.api_url,
                params={"key": self.api_key},
                json={
                    "contents": self.conversation,
                    "generationConfig": {"temperature": self.temperature},
                },
            )
            response.raise_for_status()
            content = response.json()["candidates"][0]["content"]["parts"][0][
                "text"
            ]
            self.request_count += 1
            return clean_response(content)
        except Exception as e:
            logging.error(f"Gemini error: {str(e)}")

            # If we get a 429 error (too many requests), wait and retry
            if hasattr(e, "response") and e.response.status_code == 429:
                logging.info(
                    f"Rate limit exceeded for {self.model_name}. Waiting 60 seconds."
                )
                time.sleep(60)
                return self.generate_response(prompt)

            return "Error"

    def _manage_rate_limit(self):
        """Manage the rate limit by checking if we need to wait"""
        current_time = time.time()
        elapsed_time = current_time - self.last_reset_time

        if elapsed_time >= 60:
            self.request_count = 0
            self.last_reset_time = current_time
            return

        if self.request_count >= self.rate_limit:
            wait_time = 60 - elapsed_time
            if wait_time > 0:
                logging.info(
                    f"Rate limit reached for {self.model_name}. Waiting {wait_time:.2f} seconds."
                )
                time.sleep(wait_time)
                self.request_count = 0
                self.last_reset_time = time.time()


def clean_response(response: str) -> str:
    cleaned = re.sub(r"<think>.*?</think>", "", response, flags=re.DOTALL)
    cleaned = re.sub(r"<[^>]+>", "", cleaned)
    cleaned = cleaned.replace("**", "")
    cleaned = re.sub(r"\[.*?\]", "", cleaned)
    # Remove escape characters and clean up whitespace
    cleaned = (
        cleaned.replace("\n", " ")
        .replace("\u2019", "'")
        .replace("\u2018", "'")
        .replace("\u2014", "-")
        .replace("\u2013", "-")
        .replace("\u2026", "...")
        .replace('"', "")
        .replace("\u2248", "≈")
    )
    cleaned = re.sub(r"\s+", " ", cleaned).strip()

    if cleaned and not cleaned.endswith((".", "!", "?")):
        cleaned += "."
    return cleaned if cleaned else "Error: Empty response"


class ModelFactory:
    @staticmethod
    def create_handler(model_name: str, config: dict, temperature: float = 0.7):
        model_config = config["models"].get(model_name)
        if not model_config:
            raise ValueError(f"No config for model: {model_name}")

        api_type = model_config["api_type"]
        if api_type == "ollama":
            return OllamaAPI(model_config, temperature)
        elif api_type == "deepseek":
            return DeepSeekAPI(model_config, temperature)
        elif api_type == "openai":
            return OpenAIAPI(model_config, temperature)
        elif api_type == "gemini":
            return GeminiAPI(model_config, temperature)
        else:
            raise ValueError(f"Unsupported API type: {api_type}")


def process_scenario(
    input_scenario, handler, mental_models, use_descriptions=False
):
    processed_scenario = {
        "id": input_scenario["id"],
        "context": input_scenario["context"],
        "questions": [],
    }

    for input_question in input_scenario["questions"]:
        processed_question = {
            "query_id": input_question["query_id"],
            "question": input_question["question"],
            "question-type": input_question["question-type"],
            "difficulty": input_question["difficulty"],
            "ground_truth": input_question["ground_truth"],
            "model_answers": [],
        }

        # Base answer
        handler.start_conversation()
        base_prompt = f"Context: {input_scenario['context']}\nQuestion: {input_question['question']}"
        base_response = handler.generate_response(base_prompt)
        processed_question["model_answers"].append(
            {"model": "", "answer": base_response}
        )

        # Mental model answers
        for model_answer in input_question["model_answers"][
            1:
        ]:  # Skip base answer
            mental_model = model_answer["model"]
            handler.start_conversation()

            # Incorporate the new prompt that forces active application of the model(s)
            if "+" in mental_model:
                models = mental_model.split(" + ")
                if use_descriptions and mental_models:
                    model1_desc = mental_models.get(models[0], "")
                    model2_desc = mental_models.get(models[1], "")
                    prompt = (
                        f"Analyze the following context and question by actively applying the core principles of both "
                        f"{models[0]} ({model1_desc}) and {models[1]} ({model2_desc}) — for example, by breaking the problem "
                        f"down into fundamental components and considering broader implications — without merely stating their names.\n"
                        f"Context: {input_scenario['context']}\nQuestion: {input_question['question']}"
                    )
                else:
                    prompt = (
                        f"Analyze the following context and question by actively applying the core principles of both "
                        f"{models[0]} and {models[1]} — for example, by breaking the problem down into fundamental components and "
                        f"considering broader implications — without merely stating their names.\n"
                        f"Context: {input_scenario['context']}\nQuestion: {input_question['question']}"
                    )
            else:
                if (
                    use_descriptions
                    and mental_models
                    and mental_model in mental_models
                ):
                    model_desc = mental_models.get(mental_model, "")
                    prompt = (
                        f"Analyze the following context and question by actively applying the core principles of the "
                        f"{mental_model} model ({model_desc}) — for example, by breaking the problem down into fundamental components and "
                        f"considering broader implications — without merely stating its name.\n"
                        f"Context: {input_scenario['context']}\nQuestion: {input_question['question']}"
                    )
                else:
                    prompt = (
                        f"Analyze the following context and question by actively applying the core principles of the "
                        f"{mental_model} model — for example, by breaking the problem down into fundamental components and "
                        f"considering broader implications — without merely stating its name.\n"
                        f"Context: {input_scenario['context']}\nQuestion: {input_question['question']}"
                    )

            response = handler.generate_response(prompt)
            processed_question["model_answers"].append(
                {"model": mental_model, "answer": response}
            )

        # Fifth answer that asks for thinking
        handler.start_conversation()
        reasoning_prompt = f"Context: {input_scenario['context']}\nQuestion: {input_question['question']}\nThink hard before you answer, but still answer in one sentence."
        reasoning_response = handler.generate_response(reasoning_prompt)
        processed_question["model_answers"].append(
            {"model": "Think hard prompt", "answer": reasoning_response}
        )

        processed_scenario["questions"].append(processed_question)

    return processed_scenario


def process_dataset(
    input_file,
    output_dir,
    selected_models,
    use_descriptions=False,
    temperature=0.7,
):
    config = load_config()
    if not config:
        return

    with open(input_file, "r") as f:
        input_data = json.load(f)

    # Load mental models if requested
    mental_models = None
    if use_descriptions:
        mental_models = load_mental_models()
        logging.info(
            f"Loaded {len(mental_models)} mental models with descriptions"
        )

    if use_descriptions:
        output_directory = Path("LLM-Responses-with-description")
    else:
        output_directory = Path(output_dir)

    # Create the output directory if it doesn't exist
    output_directory.mkdir(exist_ok=True, parents=True)

    for model_name in selected_models:
        try:
            handler = ModelFactory.create_handler(
                model_name, config, temperature
            )
            logging.info(
                f"Created handler for {model_name} with temperature={temperature}"
            )
        except Exception as e:
            logging.error(f"Skipping {model_name}: {str(e)}")
            continue

        output_scenarios = []

        # Process each scenario
        for input_scenario in input_data["scenarios"]:
            scenario_id = input_scenario["id"]
            logging.info(f"Processing scenario {scenario_id} with {model_name}")
            processed = process_scenario(
                input_scenario, handler, mental_models, use_descriptions
            )
            output_scenarios.append(processed)

        # Include temperature in the filename
        temp_suffix = f"_temp{temperature}".replace(".", "_")
        output_file = (
            output_directory
            / f"{model_name}{temp_suffix}_responses.json".replace(":", "-")
        )

        with open(output_file, "w") as f:
            json.dump({"scenarios": output_scenarios}, f, indent=4)

    logging.info(f"Processing complete. Output in {output_directory}")


def main():
    parser = argparse.ArgumentParser(description="LLM Scenario Processor")
    parser.add_argument(
<<<<<<< HEAD
        "--input", default="data/TempQuestions.json", help="Input dataset path"
=======
        "--input", default="data/dataset.json", help="Input dataset path"
>>>>>>> eb1edc48
    )
    parser.add_argument(
        "--output", default="LLM-responses", help="Output directory"
    )
    parser.add_argument(
        "--models",
        nargs="+",
        default=["llama3.1:8b"],
        help="Models from config to use",
    )
    parser.add_argument(
        "--use-descriptions",
        action="store_true",
        help="Include mental model descriptions in prompts",
    )
    parser.add_argument(
        "--temperature",
        type=float,
        default=0.7,
        help="Temperature setting for LLM responses (0.0-2.0)",
    )
    args = parser.parse_args()

    if args.temperature < 0.0 or args.temperature > 2.0:
        logging.warning(
            f"Temperature {args.temperature} is outside the range (0.0-2.0)"
        )

    # Create output directory if it doesn't exist
    Path(args.output).mkdir(exist_ok=True, parents=True)

    process_dataset(
        args.input,
        args.output,
        args.models,
        args.use_descriptions,
        args.temperature,
    )


if __name__ == "__main__":
    main()<|MERGE_RESOLUTION|>--- conflicted
+++ resolved
@@ -476,11 +476,7 @@
 def main():
     parser = argparse.ArgumentParser(description="LLM Scenario Processor")
     parser.add_argument(
-<<<<<<< HEAD
-        "--input", default="data/TempQuestions.json", help="Input dataset path"
-=======
         "--input", default="data/dataset.json", help="Input dataset path"
->>>>>>> eb1edc48
     )
     parser.add_argument(
         "--output", default="LLM-responses", help="Output directory"
